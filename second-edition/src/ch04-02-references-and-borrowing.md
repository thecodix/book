## Referencias y Préstamos

El problema con el código tuple al final de la sección anterior es que tenemos que
devolver la `String` a la función de llamada para que podamos seguir usando la
`String` después de la llamada a `calculate_length`, porque la `String` se ha movido
a `calculate_length`.

A continuación se explica cómo definiría y utilizaría una función `calculate_length` que tiene 
una *referencia* a un objeto como parámetro en lugar de tomar posesión del 
valor:

<span class="filename">Filename: src/main.rs</span>

```rust
fn main() {
    let s1 = String::from("hello");

    let len = calculate_length(&s1);

    println!("The length of '{}' is {}.", s1, len);
}

fn calculate_length(s: &String) -> usize {
    s.len()
}
```

Primero, nota que todo el código tuple en la declaración variable y el 
valor de retorno de función ha desaparecido. Segundo, nota que pasamos `&s1` a
`calculate_length`, y en su definición, tomamos `&String` en lugar de 
`String`.

<<<<<<< HEAD
Estos ampersands(&) son *referencias*, y te permiten referirte a algún valor 
sin apropiarte de él. La Figura 4-8 muestra un diagrama.

<img alt="&String s pointing at String s1" src="img/trpl04-05.svg" class="center" />

<span class="caption">Figura 4-8: `&String s` señalando `String s1`.</span>
=======
These ampersands are *references*, and they allow you to refer to some value
without taking ownership of it. Figure 4-5 shows a diagram.

<img alt="&String s pointing at String s1" src="img/trpl04-05.svg" class="center" />

<span class="caption">Figure 4-5: `&String s` pointing at `String s1`</span>

> Note: The opposite of referencing by using `&` is *dereferencing*, which is
> accomplished with the dereference operator, `*`. We’ll see some uses of the
> dereference operator in Chapter 8 and discuss details of dereferencing in
> Chapter 15.
>>>>>>> 5a18535e

Echemos un vistazo más de cerca de la llamada a la función:

```rust
# fn calculate_length(s: &String) -> usize {
#     s.len()
# }
let s1 = String::from("hello");

let len = calculate_length(&s1);
```

La sintaxis `&s1` nos permite crear una referencia que *refiere* al valor de `s1`
pero que no lo posee. Debido a que no es de su propiedad, el valor al que apunta no se 
dejará caer cuando la referencia salga del alcance.

Del mismo modo, la firma de la función utiliza `&` para indicar que el tipo de
parámetro `s` es una referencia. Añadamos algunas anotaciones explicativas:

```rust
fn calculate_length(s: &String) -> usize { // s es una referencia a un String
    s.len()
} // Aquí, s sale del alcance. Pero debido a que no tiene la propiedad 
  // a la que se refiere, no pasa nada.
```

<<<<<<< HEAD
El alcance en el que la variable `s` es válida es el mismo que cualquier parámetro 
de la función de scope, pero no dejamos caer lo que la referencia indica cuando se sale 
del alcance porque no tenemos propiedad. Las funciones que tienen referencias como parámetros en
lugar de los valores reales significan que no necesitaremos devolver los valores
para devolver la propiedad, ya que nunca tuvimos la propiedad.
=======
The scope in which the variable `s` is valid is the same as any function
parameter’s scope, but we don’t drop what the reference points to when it goes
out of scope because we don’t have ownership. Functions that have references as
parameters instead of the actual values mean we won’t need to return the values
in order to give back ownership, since we never had ownership.
>>>>>>> 5a18535e

Llamamos tener referencias como parámetros de la función *préstamo*. Como en la vida real, 
si una persona es dueña de algo, puedes tomarlo prestado. Cuando termines, tienes
que devolverlo.

<<<<<<< HEAD
¿Qué pasa si tratamos de modificar algo que pedimos prestado? Pruebe el código en
Listado 4-9. Alerta de spoiler: ¡no funciona!
=======
So what happens if we try to modify something we’re borrowing? Try the code in
Listing 4-4. Spoiler alert: it doesn’t work!
>>>>>>> 5a18535e

<span class="filename">Filename: src/main.rs</span>

```rust,ignore
fn main() {
    let s = String::from("hello");

    change(&s);
}

fn change(some_string: &String) {
    some_string.push_str(", world");
}
```

<<<<<<< HEAD
<span class="caption">Listado 4-9: Intentar modificar un valor prestado</span>
=======
<span class="caption">Listing 4-4: Attempting to modify a borrowed value</span>
>>>>>>> 5a18535e

Aquí está el error:

```text
error[E0596]: cannot borrow immutable borrowed content `*some_string` as mutable
 --> error.rs:8:5
  |
7 | fn change(some_string: &String) {
  |                        ------- use `&mut String` here to make mutable
8 |     some_string.push_str(", world");
  |     ^^^^^^^^^^^ cannot borrow as mutable
```

Así como las variables son inmutables por defecto, también lo son las referencias. No se nos
permite modificar algo a lo que tenemos una referencia.

### Referencias Mutables

<<<<<<< HEAD
Podemos corregir el error en el código de Listing 4-9 con sólo un pequeño ajuste:
=======
We can fix the error in the code from Listing 4-4 with just a small tweak:
>>>>>>> 5a18535e

<span class="filename">Filename: src/main.rs</span>

```rust
fn main() {
    let mut s = String::from("hello");

    change(&mut s);
}

fn change(some_string: &mut String) {
    some_string.push_str(", world");
}
```

Primero, tuvimos que cambiar los `s`para ser `mut`. Luego tuvimos que crear una referencia 
mutable con `&mut s` y aceptar una referencia mutable con `some_string: &mut 
String`.

Pero las referencias mutables tienen una gran restricción: sólo puedes tener una referencia 
mutable en un dato concreto en un scope particular. Este código
fallará:

<span class="filename">Filename: src/main.rs</span>

```rust,ignore
let mut s = String::from("hello");

let r1 = &mut s;
let r2 = &mut s;
```

Aquí está el error:

```text
error[E0499]: cannot borrow `s` as mutable more than once at a time
 --> borrow_twice.rs:5:19
  |
4 |     let r1 = &mut s;
  |                   - first mutable borrow occurs here
5 |     let r2 = &mut s;
  |                   ^ second mutable borrow occurs here
6 | }
  | - first borrow ends here
```

Esta restricción permite la mutación pero de una manera muy controlada. Es 
algo con lo que los nuevos Rustaceos luchan, porque la mayoría de los lenguajes te 
permiten mutar cuando quieras. El beneficio de tener esta restricción es que Rust
puede prevenir carreras de datos en el momento de compilar.

<<<<<<< HEAD
Una *carrera de datos* es un tipo particular de condición de carrera en la cual ocurren 
estos tres comportamientos:
=======
A *data race* is similar to a race condition and happens when these three
behaviors occur:
>>>>>>> 5a18535e

1. Dos o más punteros acceden a los mismos datos al mismo tiempo.
1. Al menos uno de los punteros se está usando para escribir los datos.
1. No se utiliza ningún mecanismo para sincronizar el acceso a los datos.

Las carreras de datos causan un comportamiento indefinido y pueden ser difíciles de diagnosticar y arreglar
cuando se está tratando de localizarlas en tiempo de ejecución; Rust previene que este problema
suceda porque ni siquiera compila código con las carreras de datos!

Como siempre, podemos utilizar llaves para crear un nuevo scope, permitiendo
múltiples referencias mutables, pero no *simultáneas*:

```rust
let mut s = String::from("hello");

{
    let r1 = &mut s;

} // r1 se sale del ámbito de aplicación, por lo que podemos hacer una nueva referencia sin problemas.

let r2 = &mut s;
```

Una regla similar existe para combinar referencias mutables e inmutables. Este código
provoca un error:

```rust,ignore
let mut s = String::from("hello");

let r1 = &s; // sin problema
let r2 = &s; // sin problema
let r3 = &mut s; // GRAN PROBLEMA
```

Aquí el error:

```text
error[E0502]: cannot borrow `s` as mutable because it is also borrowed as
immutable
 --> borrow_thrice.rs:6:19
  |
4 |     let r1 = &s; // sin problema
  |               - immutable borrow occurs here
5 |     let r2 = &s; // no problem
6 |     let r3 = &mut s; // GRAN PROBLEMA
  |                   ^ mutable borrow occurs here
7 | }
  | - immutable borrow ends here
```

¡Uf! Nosotros *también* no podemos tener una referencia mutable mientras que tenemos una inmutable.
Los usuarios de una referencia inmutable no esperan que los valores cambien repentinamente 
de debajo de ellos! Sin embargo, múltiples referencias inmutables están bien porque nadie que 
esté leyendo los datos tiene la habilidad de afectar la lectura de los datos de cualquier
otra persona.

A pesar de que a veces estos errores pueden ser frustrantes, recuerda que es el
compilador de Rust señalando un potencial error temprano (en tiempo de compilación en lugar de 
en tiempo de ejecución) y mostrarte exactamente dónde está el problema en lugar de tener que
buscar por qué a veces tus datos no son lo que pensabas que deberían ser.

### Referencias Colgantes

En los lenguajes con punteros, es fácil crear erróneamente un *puntero 
colgante*, un puntero que hace referencia a una ubicación en la memoria que puede haber 
sido dada a alguien más, liberando algo de memoria mientras se conserva un puntero a
esa memoria. En Rust, por el contrario, el compilador garantiza que las referencias nunca 
serán referencias colgantes: si tenemos una referencia a algunos datos, el compilador
se asegurará de que los datos no salgan del scope antes que la referencia a los
datos.

<<<<<<< HEAD
Tratemos de crear una referencia colgante:
=======
Let’s try to create a dangling reference, which Rust will prevent with a
compile-time error:
>>>>>>> 5a18535e

<span class="filename">Filename: src/main.rs</span>

```rust,ignore
fn main() {
    let reference_to_nothing = dangle();
}

fn dangle() -> &String {
    let s = String::from("hello");

    &s
}
```

Aquí el error:

```text
error[E0106]: missing lifetime specifier
 --> dangle.rs:5:16
  |
5 | fn dangle() -> &String {
  |                ^ expected lifetime parameter
  |
  = help: this function's return type contains a borrowed value, but there is
  no value for it to be borrowed from
  = help: consider giving it a 'static lifetime
```

Este mensaje de error se refiere a una característica que aún no hemos cubierto: *vida útil*.
Discutiremos la vida útil en detalle en el capítulo 10. Pero, si tu no haces caso de 
las partes sobre vida útil, el mensaje contiene la llave de por qué este código es
un problema:

```text
this function's return type contains a borrowed value, but there is no value
for it to be borrowed from.
```

Echemos un vistazo más de cerca a lo que está sucediendo exactamente en cada etapa de nuestro
código `dangle`:

```rust,ignore
fn dangle() -> &String { // dangle regresa una referencia a String

    let s = String::from("hello"); // s es una nueva String

    &s // devolvemos una referencia a String, s
} // Aquí, s sale fuera del alcance, y se deja caer. Su memoria desaparece.
  // peligro!
```

Debido a que la `s`se crea dentro del `dangle`, cuando el código de `dángle` está terminado, 
`s`se deslocalizará. Pero intentamos devolverle una referencia. Eso significa
que esta referencia estaría apuntando a una "`String` inválida! Eso no es bueno. Rust
no nos deja hacer esto.

La solución aquí es devolver la `String` directamente:

```rust
fn no_dangle() -> String {
    let s = String::from("hello");

    s
}
```

Esto funciona sin problemas. La propiedad se retira, y nada se 
deslocaliza.

### El Reglamento de Referencias

Recapitulemos lo que hemos discutido sobre las referencias:

1. En cualquier momento dado, puedes tener *cualquiera* pero no ambos:
  * Una referencia mutable.
  * Cualquier número de referencias inmutables.
2. Las referencias deben ser siempre válidas.

A continuación, veremos un tipo de referencia diferente: porciones.<|MERGE_RESOLUTION|>--- conflicted
+++ resolved
@@ -5,8 +5,8 @@
 `String` después de la llamada a `calculate_length`, porque la `String` se ha movido
 a `calculate_length`.
 
-A continuación se explica cómo definiría y utilizaría una función `calculate_length` que tiene 
-una *referencia* a un objeto como parámetro en lugar de tomar posesión del 
+A continuación se explica cómo definiría y utilizaría una función `calculate_length` que tiene
+una *referencia* a un objeto como parámetro en lugar de tomar posesión del
 valor:
 
 <span class="filename">Filename: src/main.rs</span>
@@ -25,31 +25,22 @@
 }
 ```
 
-Primero, nota que todo el código tuple en la declaración variable y el 
+Primero, nota que todo el código tuple en la declaración variable y el
 valor de retorno de función ha desaparecido. Segundo, nota que pasamos `&s1` a
-`calculate_length`, y en su definición, tomamos `&String` en lugar de 
+`calculate_length`, y en su definición, tomamos `&String` en lugar de
 `String`.
 
-<<<<<<< HEAD
-Estos ampersands(&) son *referencias*, y te permiten referirte a algún valor 
-sin apropiarte de él. La Figura 4-8 muestra un diagrama.
+Estos ampersands(&) son *referencias*, y te permiten referirte a algún valor
+sin apropiarte de él. La Figura 4-5 muestra un diagrama.
 
 <img alt="&String s pointing at String s1" src="img/trpl04-05.svg" class="center" />
 
-<span class="caption">Figura 4-8: `&String s` señalando `String s1`.</span>
-=======
-These ampersands are *references*, and they allow you to refer to some value
-without taking ownership of it. Figure 4-5 shows a diagram.
-
-<img alt="&String s pointing at String s1" src="img/trpl04-05.svg" class="center" />
-
-<span class="caption">Figure 4-5: `&String s` pointing at `String s1`</span>
+<span class="caption">Figura 4-5: `&String s` señalando `String s1`.</span>
 
 > Note: The opposite of referencing by using `&` is *dereferencing*, which is
 > accomplished with the dereference operator, `*`. We’ll see some uses of the
 > dereference operator in Chapter 8 and discuss details of dereferencing in
 > Chapter 15.
->>>>>>> 5a18535e
 
 Echemos un vistazo más de cerca de la llamada a la función:
 
@@ -63,7 +54,7 @@
 ```
 
 La sintaxis `&s1` nos permite crear una referencia que *refiere* al valor de `s1`
-pero que no lo posee. Debido a que no es de su propiedad, el valor al que apunta no se 
+pero que no lo posee. Debido a que no es de su propiedad, el valor al que apunta no se
 dejará caer cuando la referencia salga del alcance.
 
 Del mismo modo, la firma de la función utiliza `&` para indicar que el tipo de
@@ -72,35 +63,22 @@
 ```rust
 fn calculate_length(s: &String) -> usize { // s es una referencia a un String
     s.len()
-} // Aquí, s sale del alcance. Pero debido a que no tiene la propiedad 
+} // Aquí, s sale del alcance. Pero debido a que no tiene la propiedad
   // a la que se refiere, no pasa nada.
 ```
 
-<<<<<<< HEAD
-El alcance en el que la variable `s` es válida es el mismo que cualquier parámetro 
-de la función de scope, pero no dejamos caer lo que la referencia indica cuando se sale 
+El alcance en el que la variable `s` es válida es el mismo que cualquier parámetro
+de la función de scope, pero no dejamos caer lo que la referencia indica cuando se sale
 del alcance porque no tenemos propiedad. Las funciones que tienen referencias como parámetros en
 lugar de los valores reales significan que no necesitaremos devolver los valores
 para devolver la propiedad, ya que nunca tuvimos la propiedad.
-=======
-The scope in which the variable `s` is valid is the same as any function
-parameter’s scope, but we don’t drop what the reference points to when it goes
-out of scope because we don’t have ownership. Functions that have references as
-parameters instead of the actual values mean we won’t need to return the values
-in order to give back ownership, since we never had ownership.
->>>>>>> 5a18535e
-
-Llamamos tener referencias como parámetros de la función *préstamo*. Como en la vida real, 
+
+Llamamos tener referencias como parámetros de la función *préstamo*. Como en la vida real,
 si una persona es dueña de algo, puedes tomarlo prestado. Cuando termines, tienes
 que devolverlo.
 
-<<<<<<< HEAD
 ¿Qué pasa si tratamos de modificar algo que pedimos prestado? Pruebe el código en
-Listado 4-9. Alerta de spoiler: ¡no funciona!
-=======
-So what happens if we try to modify something we’re borrowing? Try the code in
-Listing 4-4. Spoiler alert: it doesn’t work!
->>>>>>> 5a18535e
+Listado 4-4. Alerta de spoiler: ¡no funciona!
 
 <span class="filename">Filename: src/main.rs</span>
 
@@ -116,11 +94,7 @@
 }
 ```
 
-<<<<<<< HEAD
-<span class="caption">Listado 4-9: Intentar modificar un valor prestado</span>
-=======
-<span class="caption">Listing 4-4: Attempting to modify a borrowed value</span>
->>>>>>> 5a18535e
+<span class="caption">Listado 4-4: Intentar modificar un valor prestado</span>
 
 Aquí está el error:
 
@@ -139,11 +113,7 @@
 
 ### Referencias Mutables
 
-<<<<<<< HEAD
-Podemos corregir el error en el código de Listing 4-9 con sólo un pequeño ajuste:
-=======
-We can fix the error in the code from Listing 4-4 with just a small tweak:
->>>>>>> 5a18535e
+Podemos corregir el error en el código de Listing 4-4 con sólo un pequeño ajuste:
 
 <span class="filename">Filename: src/main.rs</span>
 
@@ -159,11 +129,11 @@
 }
 ```
 
-Primero, tuvimos que cambiar los `s`para ser `mut`. Luego tuvimos que crear una referencia 
-mutable con `&mut s` y aceptar una referencia mutable con `some_string: &mut 
+Primero, tuvimos que cambiar los `s`para ser `mut`. Luego tuvimos que crear una referencia
+mutable con `&mut s` y aceptar una referencia mutable con `some_string: &mut
 String`.
 
-Pero las referencias mutables tienen una gran restricción: sólo puedes tener una referencia 
+Pero las referencias mutables tienen una gran restricción: sólo puedes tener una referencia
 mutable en un dato concreto en un scope particular. Este código
 fallará:
 
@@ -190,18 +160,13 @@
   | - first borrow ends here
 ```
 
-Esta restricción permite la mutación pero de una manera muy controlada. Es 
-algo con lo que los nuevos Rustaceos luchan, porque la mayoría de los lenguajes te 
+Esta restricción permite la mutación pero de una manera muy controlada. Es
+algo con lo que los nuevos Rustaceos luchan, porque la mayoría de los lenguajes te
 permiten mutar cuando quieras. El beneficio de tener esta restricción es que Rust
 puede prevenir carreras de datos en el momento de compilar.
 
-<<<<<<< HEAD
-Una *carrera de datos* es un tipo particular de condición de carrera en la cual ocurren 
-estos tres comportamientos:
-=======
-A *data race* is similar to a race condition and happens when these three
-behaviors occur:
->>>>>>> 5a18535e
+Una *carrera de datos* es similar a una condición de carrera, que ocurre cuando
+suceden estos tres comportamientos:
 
 1. Dos o más punteros acceden a los mismos datos al mismo tiempo.
 1. Al menos uno de los punteros se está usando para escribir los datos.
@@ -253,32 +218,28 @@
 ```
 
 ¡Uf! Nosotros *también* no podemos tener una referencia mutable mientras que tenemos una inmutable.
-Los usuarios de una referencia inmutable no esperan que los valores cambien repentinamente 
-de debajo de ellos! Sin embargo, múltiples referencias inmutables están bien porque nadie que 
+Los usuarios de una referencia inmutable no esperan que los valores cambien repentinamente
+de debajo de ellos! Sin embargo, múltiples referencias inmutables están bien porque nadie que
 esté leyendo los datos tiene la habilidad de afectar la lectura de los datos de cualquier
 otra persona.
 
 A pesar de que a veces estos errores pueden ser frustrantes, recuerda que es el
-compilador de Rust señalando un potencial error temprano (en tiempo de compilación en lugar de 
+compilador de Rust señalando un potencial error temprano (en tiempo de compilación en lugar de
 en tiempo de ejecución) y mostrarte exactamente dónde está el problema en lugar de tener que
 buscar por qué a veces tus datos no son lo que pensabas que deberían ser.
 
 ### Referencias Colgantes
 
-En los lenguajes con punteros, es fácil crear erróneamente un *puntero 
-colgante*, un puntero que hace referencia a una ubicación en la memoria que puede haber 
+En los lenguajes con punteros, es fácil crear erróneamente un *puntero
+colgante*, un puntero que hace referencia a una ubicación en la memoria que puede haber
 sido dada a alguien más, liberando algo de memoria mientras se conserva un puntero a
-esa memoria. En Rust, por el contrario, el compilador garantiza que las referencias nunca 
+esa memoria. En Rust, por el contrario, el compilador garantiza que las referencias nunca
 serán referencias colgantes: si tenemos una referencia a algunos datos, el compilador
 se asegurará de que los datos no salgan del scope antes que la referencia a los
 datos.
 
-<<<<<<< HEAD
-Tratemos de crear una referencia colgante:
-=======
-Let’s try to create a dangling reference, which Rust will prevent with a
+Tratemos de crear una referencia colgante, which Rust will prevent with a
 compile-time error:
->>>>>>> 5a18535e
 
 <span class="filename">Filename: src/main.rs</span>
 
@@ -309,7 +270,7 @@
 ```
 
 Este mensaje de error se refiere a una característica que aún no hemos cubierto: *vida útil*.
-Discutiremos la vida útil en detalle en el capítulo 10. Pero, si tu no haces caso de 
+Discutiremos la vida útil en detalle en el capítulo 10. Pero, si tu no haces caso de
 las partes sobre vida útil, el mensaje contiene la llave de por qué este código es
 un problema:
 
@@ -331,7 +292,7 @@
   // peligro!
 ```
 
-Debido a que la `s`se crea dentro del `dangle`, cuando el código de `dángle` está terminado, 
+Debido a que la `s`se crea dentro del `dangle`, cuando el código de `dángle` está terminado,
 `s`se deslocalizará. Pero intentamos devolverle una referencia. Eso significa
 que esta referencia estaría apuntando a una "`String` inválida! Eso no es bueno. Rust
 no nos deja hacer esto.
@@ -346,7 +307,7 @@
 }
 ```
 
-Esto funciona sin problemas. La propiedad se retira, y nada se 
+Esto funciona sin problemas. La propiedad se retira, y nada se
 deslocaliza.
 
 ### El Reglamento de Referencias
